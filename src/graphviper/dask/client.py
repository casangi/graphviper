--- conflicted
+++ resolved
@@ -89,19 +89,12 @@
 
     if log_params is None:
         log_params = {}
-<<<<<<< HEAD
-        
-    log_params = {
-        **{
-=======
     
     log_params = {**{
->>>>>>> 7ccc62a5
             "logger_name": "client",
             "log_to_term": True,
             "log_level": "INFO",
             "log_to_file": False,
-<<<<<<< HEAD
             "log_file": "client.log",
         }, **log_params
     }
@@ -122,21 +115,6 @@
     # If the user wants to change the global logger name from the
     # default value of graphviper
     os.environ["VIPER_LOGGER_NAME"]=log_params["logger_name"]
-=======
-            "log_file": None,
-        }, **log_params}
-
-    if worker_log_params is None:
-        worker_log_params = {}
-
-    worker_log_params = { **{
-        "logger_name": "worker",
-        "log_to_term": True,
-        "log_level": "INFO",
-        "log_to_file": False,
-        "log_file": None,
-    }, **worker_log_params}
->>>>>>> 7ccc62a5
 
     if local_dir:
         os.environ["CLIENT_LOCAL_DIR"] = local_dir
