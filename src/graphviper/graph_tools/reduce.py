--- conflicted
+++ resolved
@@ -1,21 +1,9 @@
 import dask
-
-<<<<<<< HEAD
 from typing import Callable, Any
 from typing import Dict, List
 
-
-def reduce(
-        graph: List,
-        reduce_node_task: Callable[..., Any],
-        input_params: Dict,
-        mode: {"tree", "single_node"}="tree"
-) -> List:
-    """_summary_
-=======
 def reduce(graph: list, reduce_node_task: Callable[..., Any], input_params: Dict, mode:{"tree","single_node"}="tree")->list:
     """Appends a reduce step to the graph created by the :func:`graphviper.graph_tools.map`. function.
->>>>>>> 2e10dd45
 
     Parameters
     ----------
